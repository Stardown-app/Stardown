/*
   Copyright 2024 Chris Wheeler and Jonathan Chua

   Licensed under the Apache License, Version 2.0 (the "License");
   you may not use this file except in compliance with the License.
   You may obtain a copy of the License at

       http://www.apache.org/licenses/LICENSE-2.0

   Unless required by applicable law or agreed to in writing, software
   distributed under the License is distributed on an "AS IS" BASIS,
   WITHOUT WARRANTIES OR CONDITIONS OF ANY KIND, either express or implied.
   See the License for the specific language governing permissions and
   limitations under the License.
*/

import { browser, sleep } from './browserSpecific.js';
import { CodeJar } from './codejar.js';
import { getSetting } from './getSetting.js';

const notepad = document.getElementById('notepad');
const charCountEl = document.getElementById('char-count');
const syncLimitButton = document.getElementById('sync-limit-button');

const jar = CodeJar(notepad, () => { });

const SYNC_SAVE_DELAY = 500; // milliseconds // sync storage time limit: https://developer.chrome.com/docs/extensions/reference/api/storage#property-sync-sync-MAX_WRITE_OPERATIONS_PER_MINUTE
let lastEditTime = 0; // milliseconds
const MAX_SYNC_CHARS = 8100; // sync storage character limit: https://developer.chrome.com/docs/extensions/reference/api/storage#property-sync
const MAX_LOCAL_CHARS = 10485000; // local storage character limit: https://developer.chrome.com/docs/extensions/reference/api/storage#property-local

// For sync storage, all of the notepad's double quotes, backslashes, newlines, and tabs
// are replaced with other characters to prevent the character count from increasing when
// converting to JSON.

let notepadStorageLocation = 'sync';
getSetting('notepadStorageLocation').then(newValue => {
    notepadStorageLocation = newValue;
    const charLimit = getCharLimit();

    // load the notepad content when the page loads
    getLocalSetting('notepadContent').then(content => {
        if (!content) {
            getSetting('notepadContent').then(content => {
<<<<<<< HEAD
                jar.updateCode(
                    (content || '')
                        .replaceAll('␞', '"')
                        .replaceAll('␟', '\\')
                );
=======
                notepad.value = (content || '')
                    .replaceAll('␞', '"')
                    .replaceAll('␛', '\\')
                    .replaceAll('␊', '\n')
                    .replaceAll('␉', '\t');
>>>>>>> cb0e4af3
                updateCharacterCount(charLimit);
            });
        } else {
            jar.updateCode(content || '');
            updateCharacterCount(charLimit);
        }
    });
});

browser.commands.getAll().then(cmds => {
    const copySelectionShortcut = cmds.find(
        cmd => cmd.name === 'copySelection'
    )?.shortcut || 'Alt+C';
    notepad.placeholder = `Press ${copySelectionShortcut} to copy and paste.`;
});

// save the notepad content when it changes
notepad.addEventListener('input', async () => {
    lastEditTime = Date.now();
    const charLimit = getCharLimit();
    console.debug(`Notepad content: ${jar.toString()}`);
    updateCharacterCount(charLimit);
    await saveNotepad(charLimit);
});

syncLimitButton.addEventListener('click', async () => {
    // move the cursor to where syncing ends
    const charLimit = getCharLimit();
    jar.restore({
        start: charLimit,
        end: charLimit,
    });

    scrollToCursor();
    notepad.focus();
});

browser.runtime.onMessage.addListener(async message => {
    if (message.destination !== 'sidebar') {
        return;
    }

    switch (message.category) {
        case 'notepadStorageLocation':
            if (message.notepadStorageLocation !== notepadStorageLocation) {
                notepadStorageLocation = message.notepadStorageLocation;
                await changeNotepadStorageLocation();
            }
            break;
        case 'sendToNotepad':
            const newText = message.text.trim();
            if (newText) {
                await receiveToNotepad(newText);
            }
            break;
        default:
            console.error(`Unknown message category: ${message.category}`);
            throw new Error(`Unknown message category: ${message.category}`);
    }
});

/**
 * @param {number} charLimit
 * @returns {Promise<void>}
 */
async function saveNotepad(charLimit) {
    console.debug(`in saveNotepad`);
    await sleep(SYNC_SAVE_DELAY);
    if (lastEditTime + SYNC_SAVE_DELAY > Date.now()) {
        return;
    }
    console.debug(`saveNotepad saving`);

    const content = jar.toString().trim();
    console.debug(`saveNotepad content.length: ${content.length}`);

    switch (notepadStorageLocation) {
        case 'sync':
            const isOverCharLimit = content.length > charLimit;
            console.debug(`saveNotepad isOverCharLimit: ${isOverCharLimit}`);
            if (isOverCharLimit) {
                const limitedChars = content
                    .substring(0, charLimit)
                    .replaceAll('"', '␞')
<<<<<<< HEAD
                    .replaceAll('\\', '␟');
                console.debug(`saveNotepad limitedChars.length: ${limitedChars.length}`);
                console.debug(`saveNotepad JSON.stringify(limitedChars).length: ${JSON.stringify(limitedChars).length}`);
                browser.storage.sync.set({ notepadContent: limitedChars });
                browser.storage.local.set({ notepadContent: content });
=======
                    .replaceAll('\\', '␛')
                    .replaceAll('\n', '␊')
                    .replaceAll('\t', '␉');
                    browser.storage.sync.set({ notepadContent: limitedChars });
                browser.storage.local.set({ notepadContent: notepad.value });
>>>>>>> cb0e4af3
            } else {
                const chars = content
                    .replaceAll('"', '␞')
                    .replaceAll('\\', '␛')
                    .replaceAll('\n', '␊')
                    .replaceAll('\t', '␉');
                    browser.storage.sync.set({ notepadContent: chars });
                browser.storage.local.set({ notepadContent: '' });
            }
            break;
        case 'local':
            browser.storage.local.set({ notepadContent: content });
            break;
        default:
            console.error(`Unknown notepadStorageLocation: ${notepadStorageLocation}`);
            throw new Error(`Unknown notepadStorageLocation: ${notepadStorageLocation}`);
    }
}

/**
 * @param {number} charLimit
 * @returns {void}
 */
function updateCharacterCount(charLimit) {
    const length = jar.toString().length;
    charCountEl.textContent = `${length}/${charLimit} characters`;
    const isOverCharLimit = length > charLimit;
    if (isOverCharLimit) {
        charCountEl.setAttribute('style', 'color: red');
        if (notepadStorageLocation === 'sync') {
            syncLimitButton.setAttribute('style', 'visibility: visible');
        }
    } else {
        charCountEl.setAttribute('style', 'color: black');
        syncLimitButton.setAttribute('style', 'visibility: hidden');
    }
}

/**
 * @returns {number}
 */
function getCharLimit() {
    switch (notepadStorageLocation) {
        case 'sync':
            return MAX_SYNC_CHARS;
        case 'local':
            return MAX_LOCAL_CHARS;
        default:
            console.error(`Unknown notepadStorageLocation: ${notepadStorageLocation}`);
            throw new Error(`Unknown notepadStorageLocation: ${notepadStorageLocation}`);
    }
}

/**
 * scrollToCursor scrolls the notepad to bring the cursor into view.
 * @returns {void}
 */
function scrollToCursor() {
    const cursorPos = jar.save();
    const textBeforeCursor = jar.toString().substring(0, cursorPos.start);
    const linesBeforeCursor = textBeforeCursor.split('\n').length;

    const lineHeight = parseInt(window.getComputedStyle(notepad).lineHeight);
    const visibleHeight = notepad.clientHeight;
    const scrollPosition = notepad.scrollTop;

    const cursorY = linesBeforeCursor * lineHeight;

    const isCursorAbove = cursorY < scrollPosition;
    const isCursorBelow = cursorY > scrollPosition + visibleHeight - lineHeight;

    if (isCursorAbove) {
        notepad.scrollTop = cursorY;
    } else if (isCursorBelow) {
        notepad.scrollTop = cursorY - visibleHeight + lineHeight;
    }
    // if the cursor is already visible, don't scroll
}

/**
 * @param {string} newText
 * @returns {Promise<void>}
 */
async function receiveToNotepad(newText) {
    lastEditTime = Date.now();

    const notepadAppendOrInsert = await getSetting('notepadAppendOrInsert');
    console.debug(`notepadAppendOrInsert: ${notepadAppendOrInsert}`);
    console.debug(`JSON.stringify(jar.save()): ${JSON.stringify(jar.save())}`);
    console.debug(`Notepad content: ${jar.toString().trim()}`);
    if (notepadAppendOrInsert === 'append') {
        jar.updateCode((jar.toString().trim() + '\n\n' + newText).trim());
        notepad.scrollTop = notepad.scrollHeight; // scroll to the end
    } else if (notepadAppendOrInsert === 'insert') {
        const cursorPos = jar.save();
        const before = jar.toString().slice(0, cursorPos.start).trim();
        const after = jar.toString().slice(cursorPos.end).trim();
        jar.updateCode((before + '\n\n' + newText + '\n\n' + after).trim());

        // move the cursor to the end of the new text
        let newCursorPosition = newText.length;
        if (before.length > 0) {
            newCursorPosition += before.length + 2; // 2 for newlines
        }
        jar.restore({
            start: newCursorPosition,
            end: newCursorPosition,
        })

        scrollToCursor();
    } else {
        console.error(`Unknown notepadAppendOrInsert: "${notepadAppendOrInsert}"`);
        throw new Error(`Unknown notepadAppendOrInsert: "${notepadAppendOrInsert}"`);
    }

    const charLimit = getCharLimit();
    updateCharacterCount(charLimit);
    await saveNotepad(charLimit);
}

/**
 * @returns {Promise<void>}
 */
async function changeNotepadStorageLocation() {
    const charLimit = getCharLimit();
    updateCharacterCount(charLimit);
    await saveNotepad(charLimit);

    const isWithinCharLimit = jar.toString().length <= charLimit;
    if (isWithinCharLimit) {
        // remove the notepad content from its current storage location
        switch (notepadStorageLocation) {
            case 'sync':
                browser.storage.local.set({ notepadContent: '' });
                break;
            case 'local':
                browser.storage.sync.set({ notepadContent: '' });
                break;
            default:
                console.error(`Unknown notepadStorageLocation: ${notepadStorageLocation}`);
                throw new Error(`Unknown notepadStorageLocation: ${notepadStorageLocation}`);
        }
    }
}

const defaultLocalSettings = {
    notepadContent: '',
};

/**
 * getLocalSetting gets a setting from the browser's local storage. If the setting does
 * not exist there, its default value is returned.
 * @param {string} name - the name of the setting.
 * @returns {Promise<any>}
 */
async function getLocalSetting(name) {
    let obj;
    try {
        obj = await browser.storage?.local.get(name);
    } catch (err) {
        console.error(err);
        return defaultLocalSettings[name];
    }
    if (obj === undefined) {
        return defaultLocalSettings[name];
    }

    const value = obj[name];
    if (value === undefined) {
        return defaultLocalSettings[name];
    }

    return value;
}<|MERGE_RESOLUTION|>--- conflicted
+++ resolved
@@ -42,19 +42,13 @@
     getLocalSetting('notepadContent').then(content => {
         if (!content) {
             getSetting('notepadContent').then(content => {
-<<<<<<< HEAD
                 jar.updateCode(
                     (content || '')
                         .replaceAll('␞', '"')
-                        .replaceAll('␟', '\\')
+                        .replaceAll('␛', '\\')
+                        .replaceAll('␊', '\n')
+                        .replaceAll('␉', '\t')
                 );
-=======
-                notepad.value = (content || '')
-                    .replaceAll('␞', '"')
-                    .replaceAll('␛', '\\')
-                    .replaceAll('␊', '\n')
-                    .replaceAll('␉', '\t');
->>>>>>> cb0e4af3
                 updateCharacterCount(charLimit);
             });
         } else {
@@ -139,26 +133,20 @@
                 const limitedChars = content
                     .substring(0, charLimit)
                     .replaceAll('"', '␞')
-<<<<<<< HEAD
-                    .replaceAll('\\', '␟');
+                    .replaceAll('\\', '␛')
+                    .replaceAll('\n', '␊')
+                    .replaceAll('\t', '␉');
                 console.debug(`saveNotepad limitedChars.length: ${limitedChars.length}`);
                 console.debug(`saveNotepad JSON.stringify(limitedChars).length: ${JSON.stringify(limitedChars).length}`);
                 browser.storage.sync.set({ notepadContent: limitedChars });
                 browser.storage.local.set({ notepadContent: content });
-=======
-                    .replaceAll('\\', '␛')
-                    .replaceAll('\n', '␊')
-                    .replaceAll('\t', '␉');
-                    browser.storage.sync.set({ notepadContent: limitedChars });
-                browser.storage.local.set({ notepadContent: notepad.value });
->>>>>>> cb0e4af3
             } else {
                 const chars = content
                     .replaceAll('"', '␞')
                     .replaceAll('\\', '␛')
                     .replaceAll('\n', '␊')
                     .replaceAll('\t', '␉');
-                    browser.storage.sync.set({ notepadContent: chars });
+                browser.storage.sync.set({ notepadContent: chars });
                 browser.storage.local.set({ notepadContent: '' });
             }
             break;
