/*
   Copyright 2024 Chris Wheeler and Jonathan Chua

   Licensed under the Apache License, Version 2.0 (the "License");
   you may not use this file except in compliance with the License.
   You may obtain a copy of the License at

       http://www.apache.org/licenses/LICENSE-2.0

   Unless required by applicable law or agreed to in writing, software
   distributed under the License is distributed on an "AS IS" BASIS,
   WITHOUT WARRANTIES OR CONDITIONS OF ANY KIND, either express or implied.
   See the License for the specific language governing permissions and
   limitations under the License.
*/

import { browser, sleep } from './browserSpecific.js';
import { CodeJar } from './codejar.js';
import { getSetting } from './getSetting.js';

const notepad = document.getElementById('notepad');
const charCountEl = document.getElementById('char-count');
const syncLimitButton = document.getElementById('sync-limit-button');

const jar = CodeJar(notepad, () => { });

const SYNC_SAVE_DELAY = 500; // milliseconds // sync storage time limit: https://developer.chrome.com/docs/extensions/reference/api/storage#property-sync-sync-MAX_WRITE_OPERATIONS_PER_MINUTE
let lastEditTime = 0; // milliseconds
const MAX_SYNC_CHARS = 8100; // sync storage character limit: https://developer.chrome.com/docs/extensions/reference/api/storage#property-sync
const MAX_LOCAL_CHARS = 10485000; // local storage character limit: https://developer.chrome.com/docs/extensions/reference/api/storage#property-local

// In sync storage, all double quotes are replaced with the record separator character (␞)
// and all backslashes are replaced with the unit separator character (␟) because
// otherwise they would need to be escaped by the browser when converting to JSON which
// could make the string exceed the sync storage character limit.

let notepadStorageLocation = 'sync';
getSetting('notepadStorageLocation').then(newValue => {
    notepadStorageLocation = newValue;
    const charLimit = getCharLimit();

    // load the notepad content when the page loads
    getLocalSetting('notepadContent').then(content => {
        if (!content) {
            getSetting('notepadContent').then(content => {
<<<<<<< HEAD
                jar.updateCode(content || '');
=======
                notepad.value = (content || '')
                    .replaceAll('␞', '"')
                    .replaceAll('␟', '\\');
>>>>>>> e79ec005
                updateCharacterCount(charLimit);
            });
        } else {
            jar.updateCode(content || '');
            updateCharacterCount(charLimit);
        }
    });
});

browser.commands.getAll().then(cmds => {
    const copySelectionShortcut = cmds.find(
        cmd => cmd.name === 'copySelection'
    )?.shortcut || 'Alt+C';
    notepad.placeholder = `Press ${copySelectionShortcut} to copy and paste.`;
});

// save the notepad content when it changes
notepad.addEventListener('input', async () => {
    lastEditTime = Date.now();
    const charLimit = getCharLimit();
    console.debug(`Notepad content: ${jar.toString()}`);
    updateCharacterCount(charLimit);
    await saveNotepad(charLimit);
});

syncLimitButton.addEventListener('click', async () => {
    // move the cursor to where syncing ends
    const charLimit = getCharLimit();
    jar.restore({
        start: charLimit,
        end: charLimit,
    });

    scrollToCursor();
    notepad.focus();
});

browser.runtime.onMessage.addListener(async message => {
    if (message.destination !== 'sidebar') {
        return;
    }

    switch (message.category) {
        case 'notepadStorageLocation':
            if (message.notepadStorageLocation !== notepadStorageLocation) {
                notepadStorageLocation = message.notepadStorageLocation;
                await changeNotepadStorageLocation();
            }
            break;
        case 'sendToNotepad':
            const newText = message.text.trim();
            if (newText) {
                await receiveToNotepad(newText);
            }
            break;
        default:
            console.error(`Unknown message category: ${message.category}`);
            throw new Error(`Unknown message category: ${message.category}`);
    }
});

/**
 * @param {number} charLimit
 * @returns {Promise<void>}
 */
async function saveNotepad(charLimit) {
    console.debug(`in saveNotepad`);
    await sleep(SYNC_SAVE_DELAY);
    if (lastEditTime + SYNC_SAVE_DELAY > Date.now()) {
        return;
    }
    console.debug(`saveNotepad saving`);

    const content = jar.toString().trim();
    console.debug(`saveNotepad content.length: ${content.length}`);

    switch (notepadStorageLocation) {
        case 'sync':
            const isOverCharLimit = content.length > charLimit;
            console.debug(`saveNotepad isOverCharLimit: ${isOverCharLimit}`);
            if (isOverCharLimit) {
<<<<<<< HEAD
                const limitedChars = content.substring(0, charLimit);
                console.debug(`saveNotepad limitedChars.length: ${limitedChars.length}`);
                console.debug(`saveNotepad JSON.stringify(limitedChars).length: ${JSON.stringify(limitedChars).length}`);
=======
                const limitedChars = notepad.value
                    .substring(0, charLimit)
                    .replaceAll('"', '␞')
                    .replaceAll('\\', '␟');
>>>>>>> e79ec005
                browser.storage.sync.set({ notepadContent: limitedChars });
                browser.storage.local.set({ notepadContent: content });
            } else {
<<<<<<< HEAD
                browser.storage.sync.set({ notepadContent: content });
=======
                const chars = notepad.value
                    .replaceAll('"', '␞')
                    .replaceAll('\\', '␟');
                browser.storage.sync.set({ notepadContent: chars });
>>>>>>> e79ec005
                browser.storage.local.set({ notepadContent: '' });
            }
            break;
        case 'local':
            browser.storage.local.set({ notepadContent: content });
            break;
        default:
            console.error(`Unknown notepadStorageLocation: ${notepadStorageLocation}`);
            throw new Error(`Unknown notepadStorageLocation: ${notepadStorageLocation}`);
    }
}

/**
 * @param {number} charLimit
 * @returns {void}
 */
function updateCharacterCount(charLimit) {
    const length = jar.toString().length;
    charCountEl.textContent = `${length}/${charLimit} characters`;
    const isOverCharLimit = length > charLimit;
    if (isOverCharLimit) {
        charCountEl.setAttribute('style', 'color: red');
        if (notepadStorageLocation === 'sync') {
            syncLimitButton.setAttribute('style', 'visibility: visible');
        }
    } else {
        charCountEl.setAttribute('style', 'color: black');
        syncLimitButton.setAttribute('style', 'visibility: hidden');
    }
}

/**
 * @returns {number}
 */
function getCharLimit() {
    switch (notepadStorageLocation) {
        case 'sync':
            return MAX_SYNC_CHARS;
        case 'local':
            return MAX_LOCAL_CHARS;
        default:
            console.error(`Unknown notepadStorageLocation: ${notepadStorageLocation}`);
            throw new Error(`Unknown notepadStorageLocation: ${notepadStorageLocation}`);
    }
}

/**
 * scrollToCursor scrolls the notepad to bring the cursor into view.
 * @returns {void}
 */
function scrollToCursor() {
    const cursorPos = jar.save();
    const textBeforeCursor = jar.toString().substring(0, cursorPos.start);
    const linesBeforeCursor = textBeforeCursor.split('\n').length;

    const lineHeight = parseInt(window.getComputedStyle(notepad).lineHeight);
    const visibleHeight = notepad.clientHeight;
    const scrollPosition = notepad.scrollTop;

    const cursorY = linesBeforeCursor * lineHeight;

    const isCursorAbove = cursorY < scrollPosition;
    const isCursorBelow = cursorY > scrollPosition + visibleHeight - lineHeight;

    if (isCursorAbove) {
        notepad.scrollTop = cursorY;
    } else if (isCursorBelow) {
        notepad.scrollTop = cursorY - visibleHeight + lineHeight;
    }
    // if the cursor is already visible, don't scroll
}

/**
 * @param {string} newText
 * @returns {Promise<void>}
 */
async function receiveToNotepad(newText) {
    lastEditTime = Date.now();

    const notepadAppendOrInsert = await getSetting('notepadAppendOrInsert');
    console.debug(`notepadAppendOrInsert: ${notepadAppendOrInsert}`);
    console.debug(`JSON.stringify(jar.save()): ${JSON.stringify(jar.save())}`);
    console.debug(`Notepad content: ${jar.toString().trim()}`);
    if (notepadAppendOrInsert === 'append') {
        jar.updateCode((jar.toString().trim() + '\n\n' + newText).trim());
        notepad.scrollTop = notepad.scrollHeight; // scroll to the end
    } else if (notepadAppendOrInsert === 'insert') {
        const cursorPos = jar.save();
        const before = jar.toString().slice(0, cursorPos.start).trim();
        const after = jar.toString().slice(cursorPos.end).trim();
        jar.updateCode((before + '\n\n' + newText + '\n\n' + after).trim());

        // move the cursor to the end of the new text
        let newCursorPosition = newText.length;
        if (before.length > 0) {
            newCursorPosition += before.length + 2; // 2 for newlines
        }
        jar.restore({
            start: newCursorPosition,
            end: newCursorPosition,
        })

        scrollToCursor();
    } else {
        console.error(`Unknown notepadAppendOrInsert: "${notepadAppendOrInsert}"`);
        throw new Error(`Unknown notepadAppendOrInsert: "${notepadAppendOrInsert}"`);
    }

    const charLimit = getCharLimit();
    updateCharacterCount(charLimit);
    await saveNotepad(charLimit);
}

/**
 * @returns {Promise<void>}
 */
async function changeNotepadStorageLocation() {
    const charLimit = getCharLimit();
    updateCharacterCount(charLimit);
    await saveNotepad(charLimit);

    const isWithinCharLimit = jar.toString().length <= charLimit;
    if (isWithinCharLimit) {
        // remove the notepad content from its current storage location
        switch (notepadStorageLocation) {
            case 'sync':
                browser.storage.local.set({ notepadContent: '' });
                break;
            case 'local':
                browser.storage.sync.set({ notepadContent: '' });
                break;
            default:
                console.error(`Unknown notepadStorageLocation: ${notepadStorageLocation}`);
                throw new Error(`Unknown notepadStorageLocation: ${notepadStorageLocation}`);
        }
    }
}

const defaultLocalSettings = {
    notepadContent: '',
};

/**
 * getLocalSetting gets a setting from the browser's local storage. If the setting does
 * not exist there, its default value is returned.
 * @param {string} name - the name of the setting.
 * @returns {Promise<any>}
 */
async function getLocalSetting(name) {
    let obj;
    try {
        obj = await browser.storage?.local.get(name);
    } catch (err) {
        console.error(err);
        return defaultLocalSettings[name];
    }
    if (obj === undefined) {
        return defaultLocalSettings[name];
    }

    const value = obj[name];
    if (value === undefined) {
        return defaultLocalSettings[name];
    }

    return value;
}<|MERGE_RESOLUTION|>--- conflicted
+++ resolved
@@ -43,13 +43,11 @@
     getLocalSetting('notepadContent').then(content => {
         if (!content) {
             getSetting('notepadContent').then(content => {
-<<<<<<< HEAD
-                jar.updateCode(content || '');
-=======
-                notepad.value = (content || '')
-                    .replaceAll('␞', '"')
-                    .replaceAll('␟', '\\');
->>>>>>> e79ec005
+                jar.updateCode(
+                    (content || '')
+                        .replaceAll('␞', '"')
+                        .replaceAll('␟', '\\')
+                );
                 updateCharacterCount(charLimit);
             });
         } else {
@@ -131,27 +129,19 @@
             const isOverCharLimit = content.length > charLimit;
             console.debug(`saveNotepad isOverCharLimit: ${isOverCharLimit}`);
             if (isOverCharLimit) {
-<<<<<<< HEAD
-                const limitedChars = content.substring(0, charLimit);
-                console.debug(`saveNotepad limitedChars.length: ${limitedChars.length}`);
-                console.debug(`saveNotepad JSON.stringify(limitedChars).length: ${JSON.stringify(limitedChars).length}`);
-=======
-                const limitedChars = notepad.value
+                const limitedChars = content
                     .substring(0, charLimit)
                     .replaceAll('"', '␞')
                     .replaceAll('\\', '␟');
->>>>>>> e79ec005
+                console.debug(`saveNotepad limitedChars.length: ${limitedChars.length}`);
+                console.debug(`saveNotepad JSON.stringify(limitedChars).length: ${JSON.stringify(limitedChars).length}`);
                 browser.storage.sync.set({ notepadContent: limitedChars });
                 browser.storage.local.set({ notepadContent: content });
             } else {
-<<<<<<< HEAD
-                browser.storage.sync.set({ notepadContent: content });
-=======
-                const chars = notepad.value
+                const chars = content
                     .replaceAll('"', '␞')
                     .replaceAll('\\', '␟');
                 browser.storage.sync.set({ notepadContent: chars });
->>>>>>> e79ec005
                 browser.storage.local.set({ notepadContent: '' });
             }
             break;
